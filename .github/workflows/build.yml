--- conflicted
+++ resolved
@@ -1,5 +1,5 @@
 name: "build"
-
+https://github.com/ryuryu333/nix_cache_ci_experiments/pull/2/conflict?name=.github%252Fworkflows%252Fdelete_cache.yml&base_oid=ab2659073ec043026ec4822d65f5c8eb1f07d3ef&head_oid=7b932bf2805cd68ffc410306210dad0f843f5f90
 on:
   workflow_dispatch:
     inputs:
@@ -33,31 +33,19 @@
       # none
       - name: Install nix
         uses: cachix/install-nix-action@v31
-<<<<<<< HEAD
-        if: ${{ matrix.cache_tool}} == 'none'
-=======
         if: ${{ matrix.cache_tool == 'none' }}
->>>>>>> 52ec706a
 
       # cachix Action
       - name: Install nix
         uses: cachix/install-nix-action@v31
-<<<<<<< HEAD
-        if: ${{ matrix.cache_tool}} == 'cachix-action'
-=======
         if: ${{ matrix.cache_tool == 'cachix-action' }}
->>>>>>> 52ec706a
 
       - name: Setup cache tool
         uses: cachix/cachix-action@v16
         with:
           name: ryuryu333
           authToken: '${{ secrets.CACHIX_AUTH_TOKEN }}'
-<<<<<<< HEAD
-        if: ${{ matrix.cache_tool }} == 'cachix-action'
-=======
         if: ${{ matrix.cache_tool == 'cachix-action' }}
->>>>>>> 52ec706a
 
       # cache-nix-action
       - name: Install nix
@@ -66,11 +54,7 @@
           nix_conf: |
             keep-env-derivations = true
             keep-outputs = true
-<<<<<<< HEAD
-        if: ${{ matrix.cache_tool}} == 'cache-nix-action'
-=======
         if: ${{ matrix.cache_tool == 'cache-nix-action' }}
->>>>>>> 52ec706a
 
       - name: Setup cache tool
         uses: nix-community/cache-nix-action@v6
@@ -83,42 +67,23 @@
           purge-created: 0
           purge-last-accessed: 0
           purge-primary-key: never
-<<<<<<< HEAD
-        if: ${{ matrix.cache_tool }} == 'cache-nix-action'
-=======
         if: ${{ matrix.cache_tool == 'cache-nix-action' }}
->>>>>>> 52ec706a
 
       # magic-nix-cache-action
       - name: Install nix
         uses: DeterminateSystems/nix-installer-action@v20
-<<<<<<< HEAD
-        if: ${{ matrix.cache_tool}} == 'magic-nix-cache-action'
-
-      - name: Setup cache tool
-        uses: DeterminateSystems/magic-nix-cache-action@v13
-        if: ${{ matrix.cache_tool }} == 'magic-nix-cache-action'
-=======
         if: ${{ matrix.cache_tool == 'magic-nix-cache-action' }}
 
       - name: Setup cache tool
         uses: DeterminateSystems/magic-nix-cache-action@v13
         if: ${{ matrix.cache_tool == 'magic-nix-cache-action' }}
->>>>>>> 52ec706a
 
       # === Build ===
       - run: nix build
 
       # === Run test command ===
       - run: nix develop -c zenn --version
-<<<<<<< HEAD
-        if: ${{ matrix.target_nix_env }} == 'zenn'
-
-      - run: nix run .#marp -- --version
-        if: ${{ matrix.target_nix_env }} == 'marp'
-=======
         if: ${{ matrix.target_nix_env == 'zenn' }}
 
       - run: nix run .#marp -- --version
-        if: ${{ matrix.target_nix_env == 'marp' }}
->>>>>>> 52ec706a
+        if: ${{ matrix.target_nix_env == 'marp' }}